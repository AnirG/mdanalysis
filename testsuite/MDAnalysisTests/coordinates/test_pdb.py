--- conflicted
+++ resolved
@@ -190,15 +190,9 @@
         with ValueError (Issue 57)"""
         # modify coordinates so we need our own copy or we could mess up
         # parallel tests
-<<<<<<< HEAD
-        u = mda.Universe(PSF, PDB_small, permissive=True)
+        u = mda.Universe(PSF, PDB_small)
         u.atoms[2000].position = -999.9995
-=======
-        u = mda.Universe(PSF, PDB_small)
-        u.atoms[2000].pos[1] = -999.9995
->>>>>>> 2de12903
         assert_raises(ValueError, u.atoms.write, self.outfile)
-        del u
 
     @attr('issue')
     def test_check_coordinate_limits_max(self):
